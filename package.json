--- conflicted
+++ resolved
@@ -1,8 +1,5 @@
 {
   "name": "hono-api-key",
-<<<<<<< HEAD
-  "version": "0.0.0",
-=======
   "version": "0.1.2",
   "description": "Secure, flexible API key middleware and manager for Hono.",
   "type": "module",
@@ -41,7 +38,6 @@
     "api-key",
     "security"
   ],
->>>>>>> 264681b2
   "author": "Lafif Astahdziq <hello@lafif.me> (https://lafif.me)",
   "repository": {
     "type": "git",
